# -*- coding: utf-8 -*-
# Copyright (C) 2012, 2013 Centre de données Astrophysiques de Marseille
# Licensed under the CeCILL-v2 licence - see Licence_CeCILL_V2-en.txt
# Author: Yannick Roehlly

"""
This class represents a Spectral Energy Distribution (SED) as used by pcigale.
Such SED is characterised by:

- sfh: a tuple (time [Myr], Star Formation Rate [Msun/yr]) representing the
  Star Formation History of the galaxy.

- modules: a list of tuples (module name, parameter dictionary) containing all
  the pcigale modules the SED 'went through'.

- wavelength_grid: the grid of wavelengths [nm] used for the luminosities.

- contribution_names: the list of the names of the luminosity contributions
  making part of the SED.

- luminosities: a two axis numpy array containing all the luminosity density
  [W/nm] contributions to the SED. The index in the first axis corresponds to
  the contribution (in the contribution_names list) and the index of the
  second axis corresponds to the wavelength in the wavelength grid.

- info: a dictionary containing various information about the SED.

- mass_proportional_info: the set of keys in the info dictionary whose value
  is proportional to the galaxy mass.

"""

import numpy as np
from . import utils
from .io.vo import save_sed_to_vo
from scipy.constants import c, parsec
from ..data import Database


# Time lapse used to compute the average star formation rate. We use a
# constant to keep it easily changeable for advanced user while limiting the
# number of parameters. The value is in Myr.
AV_LAPSE = 100


class SED(object):
    """Spectral Energy Distribution with associated information
    """

    # We declare the filters cache here as to be efficient it needs to be
    # shared between different objects.
    cache_filters = {}

    def __init__(self, sfh=None):
        """Create a new SED

        Parameters
        ----------
        sfh: (numpy.array, numpy.array)
            Star Formation History: tuple of two numpy array, the first is the
            time in Myr and the second is the Star Formation Rate in Msun/yr.
            If no SFH is given, it's set to None.

        """
        self.sfh = sfh
        self.modules = []
        self.wavelength_grid = None
        self.contribution_names = []
        self.luminosity = None
        self.luminosities = None
<<<<<<< HEAD
        self.info = OrderedDict()
=======
        self.info = dict()
>>>>>>> b303f478
        self.mass_proportional_info = set()

    @property
    def sfh(self):
        """Return a copy of the star formation history
        """
        if self._sfh is None:
            return None
        else:
            return np.copy(self._sfh)

    @sfh.setter
    def sfh(self, value):

        # The SFH can be set multiple times. Maybe it's better to make is
        # settable only once and then provide an update_sfh method for when
        # it's needed.
        self._sfh = value

        if value:
            sfh_time, sfh_sfr = value
            self._sfh = value
            self.add_info("sfh.sfr", sfh_sfr[-1], True, force=True)
            self.add_info("sfh.sfr10Myrs", np.mean(sfh_sfr[-10:]), True,
                          force=True)
            self.add_info("sfh.sfr100Myrs", np.mean(sfh_sfr[-100:]), True,
                          force=True)
            self.add_info("sfh.age", sfh_time[-1], False, force=True)

    @property
    def fnu(self):
        """Total Fν flux density of the SED

        Return the total Fν density vector, i.e the total luminosity converted
        to Fν flux in mJy.
        """

        # Fλ flux density in W/m²/nm
        f_lambda = utils.luminosity_to_flux(self.luminosity,
                                            self.info
                                            ['universe.luminosity_distance'])

        # Fν flux density in mJy
        f_nu = utils.lambda_flambda_to_fnu(self.wavelength_grid, f_lambda)

        return f_nu

    def add_info(self, key, value, mass_proportional=False, force=False):
        """
        Add a key / value to the information dictionary

        If the key is present in the dictionary, it will raise an exception.
        Use this method (instead of direct value assignment ) to avoid
        overriding an already present information.

        Parameters
        ----------
        key: any immutable
           The key used to retrieve the information.
        value: anything
           The information.
        mass_proportional: boolean
           If True, the added variable is set as proportional to the
           mass.
        force: boolean
           If false (default), adding a key that already exists in the info
           dictionary will raise an error. If true, doing this will update
           the associated value.

        """
        if (key not in self.info) or force:
            self.info[key] = value
            if mass_proportional:
                self.mass_proportional_info.add(key)
        else:
            raise KeyError("The information %s is already present "
                           "in the SED. " % key)

    def add_module(self, module_name, module_conf):
        """Add a new module information to the SED.

        Parameters
        ----------
        module_name: string
            Name of the module. This name can be suffixed with anything
            using a dot.
        module_conf: dictionary
            Dictionary containing the module parameters.

        TODO: Complete the parameter dictionary with the default values from
              the module if they are not present.

        """
        self.modules.append((module_name, module_conf))

    def add_contribution(self, contribution_name, results_wavelengths,
                         results_lumin):
        """
        Add a new luminosity contribution to the SED.

        The luminosity contribution of the module is added to the contribution
        table doing an interpolation between the current wavelength grid and
        the grid of the module contribution. During the interpolation,
        everything that is outside of the concerned wavelength domain has its
        luminosity set to 0. Also, the name of the contribution is added to
        the contribution names array.

        Parameters
        ----------
        contribution_name: string
            Name of the contribution added. This name is used to retrieve the
            luminosity contribution and allows one module to add more than
            one contribution.

        results_wavelengths: array of floats
            The vector of the wavelengths of the module results (in nm).

        results_lumin: array of floats
            The vector of the Lλ luminosities (in W/nm) of the module results.

        """
        self.contribution_names.append(contribution_name)

        # If the SED luminosity table is empty, then there is nothing to
        # compute.
        if self.luminosity is None:
            self.wavelength_grid = results_wavelengths.copy()
            self.luminosity = results_lumin.copy()
            self.luminosities = results_lumin.copy()
        else:
            # If the added luminosity contribution changes the SED wavelength
            # grid, we interpolate everything on a common wavelength grid.
            if (results_wavelengths.size != self.wavelength_grid.size or
                    not np.all(results_wavelengths == self.wavelength_grid)):
                # Interpolate each luminosity component to the new wavelength
                # grid setting everything outside the wavelength domain to 0.
                self.wavelength_grid, self.luminosities = \
                    utils.interpolate_lumin(self.wavelength_grid,
                                            self.luminosities,
                                            results_wavelengths,
                                            results_lumin)

                self.luminosity = self.luminosities.sum(0)
            else:
                self.luminosities = np.vstack((self.luminosities,
                                               results_lumin))
                self.luminosity += results_lumin

    def get_lumin_contribution(self, name):
        """Get the luminosity vector of a given contribution

        If the name of the contribution is not unique in the SED, the flux of
        the last one is returned.

        Parameters
        ----------
        name: string
            Name of the contribution

        Returns
        -------
        luminosities: array of floats
            Vector of the luminosity density contribution based on the SED
            wavelength grid.

        """
        # Find the index of the _last_ name element
        idx = (len(self.contribution_names) - 1 -
               self.contribution_names[::-1].index(name))
        return self.luminosities[idx]

    def compute_fnu(self, filter_name):
        """
        Compute the Fν flux density in a given filter

        As the SED stores the Lλ luminosity density, we first compute the Fλ
        flux density. Fλ is the integration of the Lλ luminosity multiplied by
        the filter transmission, normalised to this transmission and corrected
        by the luminosity distance of the source.

        Fλ is in W/m²/nm. At redshift 0, the flux is computed at 10 pc. Then,
        to compute Fν, we make the approximation:

        Fν = λeff / c . λeff . Fλ

        Fν is computed in W/m²/Hz and then converted to mJy.

        If the SED spectrum does not cover all the filter response table,
        -99 is returned.

        Parameters
        ----------
        filter_name: string
            Name of the filter to integrate into. It must be presnt in the
            database.

        Return
        ------
        fnu: float
            The integrated Fν density in mJy.
        """

        wavelength = self.wavelength_grid

        # First we try to fetch the filter's wavelength, transmission and
        # effective wavelength from the cache. The two keys are the size of the
        # spectrum wavelength grid and the name of the filter. The first key is
        # necessary because different spectra may have different sampling. To
        # avoid having the resample the filter every time on the optimal grid
        # (spectrum+filter), we store the resampled filter. That way we only
        # have to resample to spectrum.
        if 'universe.redshift' in self.info:
            key = (wavelength.size, filter_name,
                   self.info['universe.redshift'])
            dist = self.info['universe.luminosity_distance']
        else:
            key = (wavelength.size, filter_name, 0.)
            dist = 10. * parsec

        if key in self.cache_filters:
            wavelength_r, transmission_r, lambda_eff = self.cache_filters[key]
        else:
            with Database() as db:
                filter_ = db.get_filter(filter_name)
            trans_table = filter_.trans_table
            lambda_eff = filter_.effective_wavelength
            lambda_min = filter_.trans_table[0][0]
            lambda_max = filter_.trans_table[0][-1]

            # Test if the filter covers all the spectrum extent. If not then
            # the flux is not defined
            if ((wavelength[0] > lambda_min) or (wavelength[-1] < lambda_max)):
                return -99.

            # We regrid both spectrum and filter to the best wavelength grid
            # to avoid interpolating a high wavelength density curve to a low
            # density one. Also, we limit the work wavelength domain to the
            # filter one.
            w = np.where((wavelength >= lambda_min) &
                         (wavelength <= lambda_max))
            wavelength_r = utils.best_grid(wavelength[w], trans_table[0])
            transmission_r = np.interp(wavelength_r, trans_table[0],
                                       trans_table[1])

            self.cache_filters[key] = (wavelength_r, transmission_r,
                                       lambda_eff)

        l_lambda_r = np.interp(wavelength_r, wavelength, self.luminosity)

        f_lambda = utils.luminosity_to_flux(
            utils.flux_trapz(transmission_r * l_lambda_r, wavelength_r, key),
            dist)

        # Return Fν in mJy. The 1e-9 factor is because λ is in nm and 1e29 for
        # convert from W/m²/Hz to mJy.
        return 1e-9 / c * 1e29 * lambda_eff * lambda_eff * f_lambda

    def to_votable(self, filename, mass=1.):
        """
        Save the SED to a VO-table file

        Parameters
        ----------
        filename: string
            Name of the VO-table file
        mass: float
            Galaxy mass in solar mass. When need, the saved data will be
            multiplied by this mass.

        """
        save_sed_to_vo(self, filename, mass)

    def copy(self):
        """
        Create a new copy of the object. This is done manually rather than
        using copy.deepcopy() for speed reasons. As we know the structure of
        the object, we can do a better job.

        """
        sed = SED()
        if self._sfh is not None:
            sed._sfh = (self._sfh[0], self._sfh[1])
        sed.modules = self.modules[:]
        if self.wavelength_grid is not None:
            sed.wavelength_grid = self.wavelength_grid.copy()
            sed.luminosity = self.luminosity.copy()
            sed.luminosities = self.luminosities.copy()
        sed.contribution_names = self.contribution_names[:]
        sed.info = self.info.copy()
        sed.mass_proportional_info = self.mass_proportional_info.copy()

        return sed<|MERGE_RESOLUTION|>--- conflicted
+++ resolved
@@ -68,11 +68,7 @@
         self.contribution_names = []
         self.luminosity = None
         self.luminosities = None
-<<<<<<< HEAD
-        self.info = OrderedDict()
-=======
         self.info = dict()
->>>>>>> b303f478
         self.mass_proportional_info = set()
 
     @property
